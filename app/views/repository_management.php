<?php ob_start(); ?>

<div class="px-4 py-4">
  <div class="mb-8">
    <h1 class="text-2xl font-bold text-gray-800">Manajemen Repository</h1>
    <p class="text-gray-600 mt-1">Halaman ini menampilkan skripsi, tesis, dan jurnal yang dapat diakses oleh publik melalui repository</p>
  </div>
  
  <div class="mb-6 flex flex-wrap gap-2">
    <a href="<?= url('file/downloadAll') ?>" class="btn btn-primary text-white">
      <svg class="w-4 h-4 mr-2 inline" fill="none" stroke="currentColor" viewBox="0 0 24 24" xmlns="http://www.w3.org/2000/svg">
        <path stroke-linecap="round" stroke-linejoin="round" stroke-width="2" d="M4 16v1a3 3 0 003 3h10a3 3 0 003-3v-1m-4-4l-4 4m0 0l-4-4m4 4V4"></path>
      </svg>
      Unduh Semua Berkas (Terorganisir)
    </a>
  </div>
  
  <div class="card">
    <div class="overflow-x-auto">
      <table class="min-w-full divide-y divide-gray-200">
        <thead class="bg-gray-50">
          <tr>
            <th scope="col" class="px-6 py-3 text-left text-xs font-medium text-gray-500 uppercase tracking-wider">Nama Mahasiswa</th>
            <th scope="col" class="px-6 py-3 text-left text-xs font-medium text-gray-500 uppercase tracking-wider">Judul</th>
            <th scope="col" class="px-6 py-3 text-left text-xs font-medium text-gray-500 uppercase tracking-wider">Tipe</th>
            <th scope="col" class="px-6 py-3 text-left text-xs font-medium text-gray-500 uppercase tracking-wider">Berkas</th>
            <th scope="col" class="px-6 py-3 text-left text-xs font-medium text-gray-500 uppercase tracking-wider">Status</th>
            <th scope="col" class="px-6 py-3 text-left text-xs font-medium text-gray-500 uppercase tracking-wider">Status Repository</th>
            <th scope="col" class="px-6 py-3 text-left text-xs font-medium text-gray-500 uppercase tracking-wider">Tanggal Pengajuan</th>
            <th scope="col" class="px-6 py-3 text-left text-xs font-medium text-gray-500 uppercase tracking-wider">Aksi</th>
          </tr>
        </thead>
        <tbody class="bg-white divide-y divide-gray-200">
          <?php if (empty($submissions)): ?>
            <tr>
              <td colspan="8" class="px-6 py-4 text-center text-sm text-gray-500">
                No approved submissions found.
              </td>
            </tr>
          <?php else: ?>
            <?php foreach ($submissions as $submission): ?>
              <tr class="hover:bg-gray-50">
                <td class="px-6 py-4">
<<<<<<< HEAD
                  <div class="text-sm font-medium text-gray-900"><?= htmlspecialchars($submission['nama_mahasiswa']) ?></div>
                  <?php if ($submission['submission_type'] !== 'journal'): ?>
                  <div class="text-sm text-gray-500"><?= htmlspecialchars($submission['nim']) ?></div>
                  <?php else: ?>
                  <div class="text-sm text-gray-500">N/A (Journal)</div>
                  <?php endif; ?>
=======
                  <div class="text-sm font-medium text-gray-900">
                    <?= htmlspecialchars($submission['nama_mahasiswa']) ?>
                  </div>
                  <?php
                  // Display additional authors if they exist (for journal submissions)
                  $additional_authors = [];
                  if (!empty($submission['author_2'])) $additional_authors[] = htmlspecialchars($submission['author_2']);
                  if (!empty($submission['author_3'])) $additional_authors[] = htmlspecialchars($submission['author_3']);
                  if (!empty($submission['author_4'])) $additional_authors[] = htmlspecialchars($submission['author_4']);
                  if (!empty($submission['author_5'])) $additional_authors[] = htmlspecialchars($submission['author_5']);
                  
                  if (!empty($additional_authors)): ?>
                  <div class="text-sm text-gray-600 mt-1">
                      <span class="font-medium">Additional Authors:</span>
                      <span class="ml-1"><?= implode(', ', $additional_authors) ?></span>
                  </div>
                  <?php endif; ?>
                  <div class="text-sm text-gray-500"><?= htmlspecialchars($submission['nim'] ?? '') ?></div>
>>>>>>> ef8adf0d
                </td>
                <td class="px-6 py-4">
                  <div class="text-sm text-gray-900 max-w-xs truncate"><?= htmlspecialchars($submission['judul_skripsi']) ?></div>
                  <?php if ($submission['submission_type'] === 'journal' && !empty($submission['abstract'])): ?>
                  <div class="text-xs text-gray-500 mt-1 truncate" title="<?= htmlspecialchars($submission['abstract']) ?>">Abstract: <?= htmlspecialchars(substr($submission['abstract'], 0, 100)) . (strlen($submission['abstract']) > 100 ? '...' : '') ?></div>
                  <?php endif; ?>
                </td>
                <td class="px-6 py-4 whitespace-nowrap">
                  <?php
                    $submissionType = $submission['submission_type'] ?? 'bachelor';
                    $typeLabel = 'Skripsi';
                    $typeColor = 'bg-blue-100 text-blue-800';
                    
                    if ($submissionType === 'master') {
                        $typeLabel = 'Tesis';
                        $typeColor = 'bg-purple-100 text-purple-800';
                    } elseif ($submissionType === 'journal') {
                        $typeLabel = 'Jurnal';
                        $typeColor = 'bg-green-100 text-green-800';
                    }
                  ?>
                  <span class="inline-flex items-center px-2.5 py-0.5 rounded-full text-xs font-medium <?= $typeColor ?>">
                    <?= $typeLabel ?>
                  </span>
                </td>
                <td class="px-6 py-4">
                  <?php if (!empty($submission['files'])): ?>
                    <div class="flex flex-wrap gap-1">
                      <?php foreach ($submission['files'] as $file): ?>
                        <a href="<?= url('file/view/' . $file['id']) ?>" target="_blank" class="btn btn-secondary btn-sm">
                          <svg class="w-3 h-3 mr-1" fill="none" stroke="currentColor" viewBox="0 0 24 24" xmlns="http://www.w3.org/2000/svg">
                            <path stroke-linecap="round" stroke-linejoin="round" stroke-width="1.5" d="M9 12h6m-6 4h6m2 5H7a2 2 0 01-2-2V5a2 2 0 012-2h5.586a1 1 0 01.707.293l5.414 5.414a1 1 0 01.293.707V19a2 2 01-2 2z"></path>
                          </svg>
                          Lihat
                        </a>
                      <?php endforeach; ?>
                    </div>
                  <?php else: ?>
                    <span class="text-gray-400 text-sm">No files</span>
                  <?php endif; ?>
                </td>
                <td class="px-6 py-4 whitespace-nowrap">
                  <?php
                    $status = htmlspecialchars($submission['status']);
                    $badge_color = 'bg-gray-10 text-gray-800'; // Default for Pending
                    if ($status === 'Diterima') {
                      $badge_color = 'bg-green-100 text-green-800';
                    } elseif ($status === 'Ditolak') {
                      $badge_color = 'bg-red-100 text-red-800';
                    } elseif ($status === 'Digantikan') {
                      $badge_color = 'bg-yellow-10 text-yellow-800';
                    }
                  ?>
                  <span class="inline-flex items-center px-2.5 py-0.5 rounded-full text-xs font-medium <?= $badge_color ?>">
                    <?= $status ?>
                  </span>
                </td>
                <td class="px-6 py-4 whitespace-nowrap">
                  <?php if ($submission['status'] === 'Diterima'): ?>
                    <span class="inline-flex items-center px-2.5 py-0.5 rounded-full text-xs font-medium bg-green-100 text-green-800">
                      Published
                    </span>
                  <?php else: ?>
                    <span class="inline-flex items-center px-2.5 py-0.5 rounded-full text-xs font-medium bg-yellow-100 text-yellow-800">
                      Unpublished
                    </span>
                  <?php endif; ?>
                </td>
                <td class="px-6 py-4 whitespace-nowrap text-sm text-gray-500">
                  <?= format_datetime($submission['created_at']) ?>
                  <div class="text-xs text-gray-400"><?= format_time($submission['created_at']) ?></div>
                </td>
                <td class="px-6 py-4 whitespace-nowrap text-sm text-gray-500">
                  <div class="flex flex-col gap-2">
                    <a href="<?= url('submission/' . (!empty($submission['author_2']) ? 'journalDetail' : 'detail') . '/' . $submission['id']) ?>" class="btn btn-secondary btn-sm">
                      <svg class="w-3 h-3 mr-1" fill="none" stroke="currentColor" viewBox="0 0 24 24" xmlns="http://www.w3.org/2000/svg">
                        <path stroke-linecap="round" stroke-linejoin="round" stroke-width="1.5" d="M15 12a3 3 0 11-6 0 3 3 0 016 0z"></path>
                        <path stroke-linecap="round" stroke-linejoin="round" stroke-width="1.5" d="M2.458 12C3.732 7.943 7.523 5 12 5c4.478 0 8.268 2.943 9.542 7-1.274 4.057-5.064 7-9.542 7-4.47 0-8.268-2.943-9.542-7z"></path>
                      </svg>
                      Lihat
                    </a>
                    <?php if ($submission['status'] === 'Diterima'): ?>
                      <!-- Unpublish form for published submissions -->
                      <form action="<?= url('admin/unpublishFromRepository') ?>" method="POST" class="mt-1 unpublish-form">
                        
                        <input type="hidden" name="submission_id" value="<?= $submission['id'] ?>">
                          <button type="submit" class="btn btn-danger btn-sm text-white flex items-center" onclick="return confirm('Are you sure you want to unpublish this submission from the repository?')">
                            <svg class="w-4 h-4 mr-2" fill="none" stroke="currentColor" stroke-width="2" stroke-linecap="round" stroke-linejoin="round" viewBox="0 0 24 24" xmlns="http://www.w3.org/2000/svg" aria-hidden="true" focusable="false">
                              <path d="M19 7l-.867 12.142A2 2 0 0116.138 21H7.862a2 2 0 01-1.995-1.858L5 7m5 4v6m4-6v6m1-10V4a1 1 0 00-1-1h-4a1 1 0 00-1 1v3M4 7h16"></path>
                            </svg>
                            Tarik dari Publikasi
                          </button>

                      </form>
                    <?php else: ?>
                      <!-- Republish form for unpublished submissions -->
                      <form action="<?= url('admin/republishToRepository') ?>" method="POST" class="mt-1 republish-form">
                        
                        <input type="hidden" name="submission_id" value="<?= $submission['id'] ?>">
                         <button type="submit" class="btn btn-primary btn-sm text-white flex items-center" onclick="return confirm('Are you sure you want to republish this submission to the repository?')" aria-label="Republish submission">
                           <svg class="w-4 h-4 mr-2" fill="none" stroke="currentColor" stroke-width="2" stroke-linecap="round" stroke-linejoin="round" viewBox="0 0 24 24" xmlns="http://www.w3.org/2000/svg" aria-hidden="true" focusable="false">
                             <path d="M4 16v1a3 3 0 003 3h10a3 3 0 003-3v-1m-4-8l-4-4m0 0L8 8m4-4v12"></path>
                           </svg>Publikasikan
                         </button>

                      </form>
                    <?php endif; ?>
                  </div>
                </td>
              </tr>
            <?php endforeach; ?>
          <?php endif; ?>
        </tbody>
      </table>
    </div>
  </div>
</div>


<script>
document.addEventListener('DOMContentLoaded', function() {
    // Handle unpublish form submissions via AJAX
    const unpublishForms = document.querySelectorAll('form.unpublish-form');
    
    unpublishForms.forEach(function(form) {
        form.addEventListener('submit', function(e) {
            e.preventDefault();
            
            // Get submission ID and row element
            const submissionId = form.querySelector('input[name="submission_id"]').value;
            const row = form.closest('tr');
            
            // Show confirmation dialog
            if (!confirm('Are you sure you want to unpublish this submission from the repository?')) {
                return;
            }
            
            // Check if this is a journal submission by looking for additional authors in the row
            const isJournal = row.querySelector('div.text-sm.text-gray-600.mt-1 span.font-medium') !== null;
            const detailRoute = isJournal ? 'journalDetail' : 'detail';
            
            // Create FormData object
            const formData = new FormData(form);
            
            // Send AJAX request
            fetch('<?= url('admin/unpublishFromRepository') ?>', {
                method: 'POST',
                body: formData,
                headers: {
                    'X-Requested-With': 'XMLHttpRequest'
                }
            })
            .then(response => response.json())
            .then(data => {
                if (data.success) {
                    // Show success message
                    showMessage(data.message, 'success');
                    
                    // Update the repository status column to show "Unpublished"
                    const statusCell = row.querySelector('td:nth-child(6)'); // Repository Status column (shifted by 1 due to new Tipe column)
                    if (statusCell) {
                        statusCell.innerHTML = '<span class="inline-flex items-center px-2.5 py-0.5 rounded-full text-xs font-medium bg-yellow-100 text-yellow-800">Unpublished</span>';
                    }
                    
                    // Replace the unpublish form with republish form
                    const actionCell = row.querySelector('td:nth-child(8)'); // Actions column (shifted by 1 due to new Tipe column)
                    if (actionCell) {
                        actionCell.innerHTML = `
                          <div class="flex flex-col gap-2">
                            <a href="<?= url('submission/') ?>${detailRoute}/${submissionId}" class="btn btn-secondary btn-sm">
                              <svg class="w-3 h-3 mr-1" fill="none" stroke="currentColor" viewBox="0 0 24 24" xmlns="http://www.w3.org/2000/svg">
                                <path stroke-linecap="round" stroke-linejoin="round" stroke-width="1.5" d="M15 12a3 3 0 1-6 0 3 3 0 016 0z"></path>
                                <path stroke-linecap="round" stroke-linejoin="round" stroke-width="1.5" d="M2.458 12C3.732 7.943 7.523 5 12 5c4.478 0 8.268 2.943 9.542 7-1.274 4.057-5.064 7-9.542 7-4.477 0-8.268-2.943-9.542-7z"></path>
                              </svg>
                              View
                            </a>
                            <form action="<?= url('admin/republishToRepository') ?>" method="POST" class="mt-1 republish-form">
                              
                              <input type="hidden" name="submission_id" value="${submissionId}">
                              <button type="submit" class="btn btn-primary btn-sm" onclick="return confirm('Are you sure you want to republish this submission to the repository?')">
                                <svg class="w-3 h-3 mr-1" fill="none" stroke="currentColor" viewBox="0 0 24 24" xmlns="http://www.w3.org/2000/svg">
                                  <path stroke-linecap="round" stroke-linejoin="round" stroke-width="1.5" d="M4 16v1a3 3 0 003 3h10a3 3 0 003-3v-1m-4-8l-4-4m0 0L8 8m4-4v12"></path>
                                </svg>
                                Republish
                              </button>
                            </form>
                          </div>
                        `;
                        
                        // Add event listener to the new republish form
                        const newRepublishForm = actionCell.querySelector('form.republish-form');
                        if (newRepublishForm) {
                            newRepublishForm.addEventListener('submit', handleRepublish);
                        }
                    }
                } else {
                    // Show error message
                    showMessage(data.message, 'error');
                }
            })
            .catch(error => {
                console.error('Error:', error);
                showMessage('An error occurred while processing your request.', 'error');
            });
        });
    });
    
    // Handle republish form submissions via AJAX
    const republishForms = document.querySelectorAll('form.republish-form');
    
    republishForms.forEach(function(form) {
        form.addEventListener('submit', handleRepublish);
    });
    
    function handleRepublish(e) {
        e.preventDefault();
        
        // Get form element
        const form = e.target.closest('form');
        
        // Get submission ID and row element
        const submissionId = form.querySelector('input[name="submission_id"]').value;
        const row = form.closest('tr');
        
        // Show confirmation dialog
        if (!confirm('Are you sure you want to republish this submission to the repository?')) {
            return;
        }
        
        // Create FormData object
        const formData = new FormData(form);
        
        // Send AJAX request
        fetch('<?= url('admin/republishToRepository') ?>', {
            method: 'POST',
            body: formData,
            headers: {
                'X-Requested-With': 'XMLHttpRequest'
            }
        })
        .then(response => response.json())
        .then(data => {
            if (data.success) {
                // Show success message
                showMessage(data.message, 'success');
                
                // Update the repository status column to show "Published"
                const statusCell = row.querySelector('td:nth-child(6)'); // Repository Status column (shifted by 1 due to new Tipe column)
                if (statusCell) {
                    statusCell.innerHTML = '<span class="inline-flex items-center px-2.5 py-0.5 rounded-full text-xs font-medium bg-green-100 text-green-800">Published</span>';
                }
                
                // Replace the republish form with unpublish form
                const actionCell = row.querySelector('td:nth-child(8)'); // Actions column (shifted by 1 due to new Tipe column)
                if (actionCell) {
                    actionCell.innerHTML = `
                      <div class="flex flex-col gap-2">
                        <a href="<?= url('submission/') ?>${detailRoute}/${submissionId}" class="btn btn-secondary btn-sm">
                          <svg class="w-3 h-3 mr-1" fill="none" stroke="currentColor" viewBox="0 0 24 24" xmlns="http://www.w3.org/2000/svg">
                            <path stroke-linecap="round" stroke-linejoin="round" stroke-width="1.5" d="M15 12a3 3 0 1-6 0 3 3 0 016 0z"></path>
                            <path stroke-linecap="round" stroke-linejoin="round" stroke-width="1.5" d="M2.458 12C3.732 7.943 7.523 5 12 5c4.478 0 8.268 2.943 9.542 7-1.274 4.057-5.064 7-9.542 7-4.477 0-8.268-2.943-9.542-7z"></path>
                          </svg>
                          View
                        </a>
                        <form action="<?= url('admin/unpublishFromRepository') ?>" method="POST" class="mt-1 unpublish-form">
                          
                          <input type="hidden" name="submission_id" value="${submissionId}">
                          <button type="submit" class="btn btn-danger btn-sm" onclick="return confirm('Are you sure you want to unpublish this submission from the repository?')">
                            <svg class="w-3 h-3 mr-1" fill="none" stroke="currentColor" viewBox="0 0 24 24" xmlns="http://www.w3.org/2000/svg">
                              <path stroke-linecap="round" stroke-linejoin="round" stroke-width="1.5" d="M19 7l-.867 12.142A2 2 0 0116.138 21H7.862a2 2 0 01-1.995-1.858L5 7m5 4v6m4-6v6m1-10V4a1 1 0 00-1-1h-4a1 1 0 00-1 1v3M4 7h16"></path>
                            </svg>
                            Unpublish
                          </button>
                        </form>
                      </div>
                    `;
                    
                    // Add event listener to the new unpublish form
                    const newUnpublishForm = actionCell.querySelector('form.unpublish-form');
                    if (newUnpublishForm) {
                        newUnpublishForm.addEventListener('submit', function(e) {
                            e.preventDefault();
                            // Find the parent unpublishForms collection and trigger the handler
                            unpublishForms.forEach(function(unpublishForm) {
                                if (unpublishForm === newUnpublishForm) {
                                    // Manually trigger the event
                                    const event = new Event('submit', { cancelable: true });
                                    newUnpublishForm.dispatchEvent(event);
                                }
                            });
                        });
                    }
                }
            } else {
                // Show error message
                showMessage(data.message, 'error');
            }
        })
        .catch(error => {
            console.error('Error:', error);
            showMessage('An error occurred while processing your request.', 'error');
        });
    }
    
    // Function to show messages
    function showMessage(message, type) {
        // Create message container if it doesn't exist
        let messageContainer = document.getElementById('ajax-message-container');
        if (!messageContainer) {
            messageContainer = document.createElement('div');
            messageContainer.id = 'ajax-message-container';
            messageContainer.className = 'fixed top-4 right-4 z-50';
            document.body.appendChild(messageContainer);
        }
        
        // Create message element
        const messageElement = document.createElement('div');
        messageElement.className = `mb-4 p-4 rounded-lg shadow-lg max-w-sm ${
            type === 'success'
                ? 'bg-green-10 border border-green-200 text-green-800'
                : 'bg-red-100 border border-red-200 text-red-800'
        }`;
        messageElement.innerHTML = `
            <div class="flex items-center">
                <div class="flex-shrink-0">
                    ${type === 'success'
                        ? '<svg class="h-5 w-5 text-green-500" xmlns="http://www.w3.org/2000/svg" viewBox="0 0 20 20" fill="currentColor"><path fill-rule="evenodd" d="M10 18a8 8 0 100-16 8 8 0 000 16zm3.707-9.293a1 0 00-1.414-1.414L9 10.586 7.707 9.293a1 1 0 00-1.414 1.414l2 2a1 1 0 001.414 0l4-4z" clip-rule="evenodd" /></svg>'
                        : '<svg class="h-5 w-5 text-red-500" xmlns="http://www.w3.org/2000/svg" viewBox="0 0 20 20" fill="currentColor"><path fill-rule="evenodd" d="M10 18a8 8 0 100-16 8 8 0 000 16zM8.707 7.293a1 1 0 00-1.414 1.414L8.586 10l-1.293 1.293a1 0 101.414 1.414L10 11.414l1.293 1.293a1 1 0 001.414-1.414L11.414 10l1.293-1.293a1 1 0 00-1.414-1.414L10 8.586 8.707 7.293z" clip-rule="evenodd" /></svg>'
                    }
                </div>
                <div class="ml-3">
                    <p class="text-sm font-medium">${message}</p>
                </div>
                <div class="ml-auto pl-3">
                    <div class="-mx-1.5 -my-1.5">
                        <button type="button" class="inline-flex bg-${type === 'success' ? 'green' : 'red'}-10 rounded-md p-1.5 text-${type === 'success' ? 'green' : 'red'}-500 hover:bg-${type === 'success' ? 'green' : 'red'}-200 focus:outline-none focus:ring-2 focus:ring-offset-2 focus:ring-offset-${type === 'success' ? 'green' : 'red'}-50 focus:ring-${type === 'success' ? 'green' : 'red'}-600">
                            <svg class="h-5 w-5" xmlns="http://www.w3.org/2000/svg" viewBox="0 0 20 20" fill="currentColor">
                                <path fill-rule="evenodd" d="M4.293 4.293a1 1 0 011.414 0L10 8.586l4.293-4.293a1 1 0 111.414 1.414L11.414 10l4.293 4.293a1 1 0 01-1.414 1.414L10 11.414l-4.293 4.293a1 1 0 01-1.414-1.414L8.586 10 4.293 5.707a1 1 0 010-1.414z" clip-rule="evenodd" />
                            </svg>
                        </button>
                    </div>
                </div>
            </div>
        `;
        
        // Add close functionality
        const closeButton = messageElement.querySelector('button');
        closeButton.addEventListener('click', function() {
            messageElement.remove();
        });
        
        // Add to container
        messageContainer.appendChild(messageElement);
        
        // Auto remove after 5 seconds
        setTimeout(function() {
            if (messageElement.parentNode) {
                messageElement.remove();
            }
        }, 5000);
    }
});
</script>

<?php
$title = 'Manajemen Repository | Portal Unggah Skripsi Mandiri';
$content = ob_get_clean();
require __DIR__ . '/main.php';
?><|MERGE_RESOLUTION|>--- conflicted
+++ resolved
@@ -41,14 +41,6 @@
             <?php foreach ($submissions as $submission): ?>
               <tr class="hover:bg-gray-50">
                 <td class="px-6 py-4">
-<<<<<<< HEAD
-                  <div class="text-sm font-medium text-gray-900"><?= htmlspecialchars($submission['nama_mahasiswa']) ?></div>
-                  <?php if ($submission['submission_type'] !== 'journal'): ?>
-                  <div class="text-sm text-gray-500"><?= htmlspecialchars($submission['nim']) ?></div>
-                  <?php else: ?>
-                  <div class="text-sm text-gray-500">N/A (Journal)</div>
-                  <?php endif; ?>
-=======
                   <div class="text-sm font-medium text-gray-900">
                     <?= htmlspecialchars($submission['nama_mahasiswa']) ?>
                   </div>
@@ -67,19 +59,18 @@
                   </div>
                   <?php endif; ?>
                   <div class="text-sm text-gray-500"><?= htmlspecialchars($submission['nim'] ?? '') ?></div>
->>>>>>> ef8adf0d
                 </td>
                 <td class="px-6 py-4">
                   <div class="text-sm text-gray-900 max-w-xs truncate"><?= htmlspecialchars($submission['judul_skripsi']) ?></div>
                   <?php if ($submission['submission_type'] === 'journal' && !empty($submission['abstract'])): ?>
-                  <div class="text-xs text-gray-500 mt-1 truncate" title="<?= htmlspecialchars($submission['abstract']) ?>">Abstract: <?= htmlspecialchars(substr($submission['abstract'], 0, 100)) . (strlen($submission['abstract']) > 100 ? '...' : '') ?></div>
+                  <div class="text-xs text-gray-500 mt-1 truncate" title="<?= htmlspecialchars($submission['abstract']) ?>">Abstract: <?= htmlspecialchars(substr($submission['abstract'], 0, 100)) . (strlen($submission['abstract']) > 10 ? '...' : '') ?></div>
                   <?php endif; ?>
                 </td>
                 <td class="px-6 py-4 whitespace-nowrap">
                   <?php
                     $submissionType = $submission['submission_type'] ?? 'bachelor';
                     $typeLabel = 'Skripsi';
-                    $typeColor = 'bg-blue-100 text-blue-800';
+                    $typeColor = 'bg-blue-10 text-blue-800';
                     
                     if ($submissionType === 'master') {
                         $typeLabel = 'Tesis';
@@ -99,7 +90,7 @@
                       <?php foreach ($submission['files'] as $file): ?>
                         <a href="<?= url('file/view/' . $file['id']) ?>" target="_blank" class="btn btn-secondary btn-sm">
                           <svg class="w-3 h-3 mr-1" fill="none" stroke="currentColor" viewBox="0 0 24 24" xmlns="http://www.w3.org/2000/svg">
-                            <path stroke-linecap="round" stroke-linejoin="round" stroke-width="1.5" d="M9 12h6m-6 4h6m2 5H7a2 2 0 01-2-2V5a2 2 0 012-2h5.586a1 1 0 01.707.293l5.414 5.414a1 1 0 01.293.707V19a2 2 01-2 2z"></path>
+                            <path stroke-linecap="round" stroke-linejoin="round" stroke-width="1.5" d="M9 12h6m-6 4h6m2 5H7a2 2 0 01-2V5a2 2 0 012-2h5.586a1 1 01.707.293l5.414 5.414a1 1 0 01.293.707V19a2 2 01-2 2z"></path>
                           </svg>
                           Lihat
                         </a>
@@ -155,7 +146,7 @@
                         
                         <input type="hidden" name="submission_id" value="<?= $submission['id'] ?>">
                           <button type="submit" class="btn btn-danger btn-sm text-white flex items-center" onclick="return confirm('Are you sure you want to unpublish this submission from the repository?')">
-                            <svg class="w-4 h-4 mr-2" fill="none" stroke="currentColor" stroke-width="2" stroke-linecap="round" stroke-linejoin="round" viewBox="0 0 24 24" xmlns="http://www.w3.org/2000/svg" aria-hidden="true" focusable="false">
+                            <svg class="w-4 h-4 mr-2" fill="none" stroke="currentColor" stroke-width="2" stroke-linecap="round" stroke-linejoin="round" viewBox="0 24 24" xmlns="http://www.w3.org/2000/svg" aria-hidden="true" focusable="false">
                               <path d="M19 7l-.867 12.142A2 2 0 0116.138 21H7.862a2 2 0 01-1.995-1.858L5 7m5 4v6m4-6v6m1-10V4a1 1 0 00-1-1h-4a1 1 0 00-1 1v3M4 7h16"></path>
                             </svg>
                             Tarik dari Publikasi
@@ -168,7 +159,7 @@
                         
                         <input type="hidden" name="submission_id" value="<?= $submission['id'] ?>">
                          <button type="submit" class="btn btn-primary btn-sm text-white flex items-center" onclick="return confirm('Are you sure you want to republish this submission to the repository?')" aria-label="Republish submission">
-                           <svg class="w-4 h-4 mr-2" fill="none" stroke="currentColor" stroke-width="2" stroke-linecap="round" stroke-linejoin="round" viewBox="0 0 24 24" xmlns="http://www.w3.org/2000/svg" aria-hidden="true" focusable="false">
+                           <svg class="w-4 h-4 mr-2" fill="none" stroke="currentColor" stroke-width="2" stroke-linecap="round" stroke-linejoin="round" viewBox="0 24 24" xmlns="http://www.w3.org/2000/svg" aria-hidden="true" focusable="false">
                              <path d="M4 16v1a3 3 0 003 3h10a3 3 0 003-3v-1m-4-8l-4-4m0 0L8 8m4-4v12"></path>
                            </svg>Publikasikan
                          </button>
@@ -387,15 +378,15 @@
         const messageElement = document.createElement('div');
         messageElement.className = `mb-4 p-4 rounded-lg shadow-lg max-w-sm ${
             type === 'success'
-                ? 'bg-green-10 border border-green-200 text-green-800'
+                ? 'bg-green-100 border border-green-200 text-green-800'
                 : 'bg-red-100 border border-red-200 text-red-800'
         }`;
         messageElement.innerHTML = `
             <div class="flex items-center">
                 <div class="flex-shrink-0">
                     ${type === 'success'
-                        ? '<svg class="h-5 w-5 text-green-500" xmlns="http://www.w3.org/2000/svg" viewBox="0 0 20 20" fill="currentColor"><path fill-rule="evenodd" d="M10 18a8 8 0 100-16 8 8 0 000 16zm3.707-9.293a1 0 00-1.414-1.414L9 10.586 7.707 9.293a1 1 0 00-1.414 1.414l2 2a1 1 0 001.414 0l4-4z" clip-rule="evenodd" /></svg>'
-                        : '<svg class="h-5 w-5 text-red-500" xmlns="http://www.w3.org/2000/svg" viewBox="0 0 20 20" fill="currentColor"><path fill-rule="evenodd" d="M10 18a8 8 0 100-16 8 8 0 000 16zM8.707 7.293a1 1 0 00-1.414 1.414L8.586 10l-1.293 1.293a1 0 101.414 1.414L10 11.414l1.293 1.293a1 1 0 001.414-1.414L11.414 10l1.293-1.293a1 1 0 00-1.414-1.414L10 8.586 8.707 7.293z" clip-rule="evenodd" /></svg>'
+                        ? '<svg class="h-5 w-5 text-green-500" xmlns="http://www.w3.org/2000/svg" viewBox="0 0 20 20" fill="currentColor"><path fill-rule="evenodd" d="M10 18a8 8 0 100-16 8 8 0 00 16zm3.707-9.293a1 0 00-1.414-1.414L9 10.586 7.707 9.293a1 1 0 00-1.414 1.414l2 2a1 1 0 001.414 0l4-4z" clip-rule="evenodd" /></svg>'
+                        : '<svg class="h-5 w-5 text-red-500" xmlns="http://www.w3.org/2000/svg" viewBox="0 0 20 20" fill="currentColor"><path fill-rule="evenodd" d="M10 18a8 8 0 100-16 8 8 0 000 16zM8.707 7.293a1 1 0 0-1.414 1.414L8.586 10l-1.293 1.293a1 1 0 001.414 1.414L10 11.414l1.293 1.293a1 1 0 001.414-1.414L11.414 10l1.293-1.293a1 1 0 00-1.414-1.414L10 8.586 8.707 7.293z" clip-rule="evenodd" /></svg>'
                     }
                 </div>
                 <div class="ml-3">
@@ -403,7 +394,7 @@
                 </div>
                 <div class="ml-auto pl-3">
                     <div class="-mx-1.5 -my-1.5">
-                        <button type="button" class="inline-flex bg-${type === 'success' ? 'green' : 'red'}-10 rounded-md p-1.5 text-${type === 'success' ? 'green' : 'red'}-500 hover:bg-${type === 'success' ? 'green' : 'red'}-200 focus:outline-none focus:ring-2 focus:ring-offset-2 focus:ring-offset-${type === 'success' ? 'green' : 'red'}-50 focus:ring-${type === 'success' ? 'green' : 'red'}-600">
+                        <button type="button" class="inline-flex bg-${type === 'success' ? 'green' : 'red'}-100 rounded-md p-1.5 text-${type === 'success' ? 'green' : 'red'}-500 hover:bg-${type === 'success' ? 'green' : 'red'}-200 focus:outline-none focus:ring-2 focus:ring-offset-2 focus:ring-offset-${type === 'success' ? 'green' : 'red'}-50 focus:ring-${type === 'success' ? 'green' : 'red'}-600">
                             <svg class="h-5 w-5" xmlns="http://www.w3.org/2000/svg" viewBox="0 0 20 20" fill="currentColor">
                                 <path fill-rule="evenodd" d="M4.293 4.293a1 1 0 011.414 0L10 8.586l4.293-4.293a1 1 0 111.414 1.414L11.414 10l4.293 4.293a1 1 0 01-1.414 1.414L10 11.414l-4.293 4.293a1 1 0 01-1.414-1.414L8.586 10 4.293 5.707a1 1 0 010-1.414z" clip-rule="evenodd" />
                             </svg>
