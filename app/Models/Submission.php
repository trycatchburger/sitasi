--- conflicted
+++ resolved
@@ -38,15 +38,9 @@
             if (!$stmt_submission) {
                 throw new DatabaseException("Submission statement preparation failed: " . $this->conn->error);
             }
-<<<<<<< HEAD
 
             $submission_type = 'bachelor';
-            $stmt_submission->bind_param("sssssii", $data['nama_mahasiswa'], $data['nim'], $data['email'], $data['dosen1'], $data['dosen2'], $data['judul_skripsi'], $data['program_studi'], $data['tahun_publikasi'], $submission_type);
-=======
-            
-            $submission_type = 'bachelor';
-            $stmt_submission->bind_param("sssssssii", $data['nama_mahasiswa'], $data['nim'], $data['email'], $data['dosen1'], $data['dosen2'], $data['judul_skripsi'], $data['program_studi'], $data['tahun_publikasi'], $submission_type);
->>>>>>> ef8adf0d
+            $stmt_submission->bind_param("sssii", $data['nama_mahasiswa'], $data['nim'], $data['email'], $data['dosen1'], $data['dosen2'], $data['judul_skripsi'], $data['program_studi'], $data['tahun_publikasi'], $submission_type);
 
             if (!$stmt_submission->execute()) {
                 throw new DatabaseException("Submission execution failed: " . $stmt_submission->error);
@@ -107,29 +101,19 @@
         $this->conn->begin_transaction();
 
         try {
-<<<<<<< HEAD
-            $sql_submission = "INSERT INTO submissions (nama_mahasiswa, nim, email, dosen1, dosen2, judul_skripsi, program_studi, abstract, tahun_publikasi, submission_type) VALUES (?, ?, ?, ?, ?, ?, ?, ?, ?, ?)";
-=======
-            $sql_submission = "INSERT INTO submissions (user_id, nama_mahasiswa, author_2, author_3, author_4, author_5, email, judul_skripsi, abstract, tahun_publikasi, submission_type) VALUES (?, ?, ?, ?, ?, ?, ?, ?, ?, ?, ?)";
->>>>>>> ef8adf0d
+            $sql_submission = "INSERT INTO submissions (user_id, nama_mahasiswa, author_2, author_3, author_4, author_5, email, judul_skripsi, abstract, tahun_publikasi, submission_type) VALUES (?, ?, ?, ?, ?, ?, ?)";
             $stmt_submission = $this->conn->prepare($sql_submission);
             if (!$stmt_submission) {
                 throw new DatabaseException("Journal submission statement preparation failed: " . $this->conn->error);
             }
 
             $submission_type = 'journal';
-<<<<<<< HEAD
-            // For journal submissions, we'll use empty values for fields that don't apply
-            $empty_value = '';
-            $stmt_submission->bind_param("sssssissis", $data['nama_penulis'], $empty_value, $data['email'], $empty_value, $empty_value, $data['judul_jurnal'], $empty_value, $data['abstrak'], $data['tahun_publikasi'], $submission_type);
-=======
             $author_2 = $data['author_2'] ?? null;
             $author_3 = $data['author_3'] ?? null;
             $author_4 = $data['author_4'] ?? null;
             $author_5 = $data['author_5'] ?? null;
             
             $stmt_submission->bind_param("isssssssiii", $data['user_id'], $data['nama_penulis'], $author_2, $author_3, $author_4, $author_5, $data['email'], $data['judul_jurnal'], $data['abstrak'], $data['tahun_publikasi'], $submission_type);
->>>>>>> ef8adf0d
 
             if (!$stmt_submission->execute()) {
                 throw new DatabaseException("Journal submission execution failed: " . $stmt_submission->error);
@@ -222,7 +206,7 @@
                     throw new DatabaseException("Submission update statement preparation failed: " . $this->conn->error);
                 }
                 
-                $stmt_update->bind_param("sssssssssi", $data['nama_mahasiswa'], $data['nim'], $data['email'], $data['dosen1'], $data['dosen2'], $data['judul_skripsi'], $data['program_studi'], $data['tahun_publikasi'], $submission_id);
+                $stmt_update->bind_param("sssssssii", $data['nama_mahasiswa'], $data['nim'], $data['email'], $data['dosen1'], $data['dosen2'], $data['judul_skripsi'], $data['program_studi'], $data['tahun_publikasi'], $submission_id);
                 
                 if (!$stmt_update->execute()) {
                     throw new DatabaseException("Submission update execution failed: " . $stmt_update->error);
@@ -239,11 +223,7 @@
                 }
                 
                 $submission_type = 'bachelor';
-<<<<<<< HEAD
-                $stmt_submission->bind_param("sssssis", $data['nama_mahasiswa'], $data['nim'], $data['email'], $data['dosen1'], $data['dosen2'], $data['judul_skripsi'], $data['program_studi'], $data['tahun_publikasi'], $submission_type);
-=======
                 $stmt_submission->bind_param("sssssssii", $data['nama_mahasiswa'], $data['nim'], $data['email'], $data['dosen1'], $data['dosen2'], $data['judul_skripsi'], $data['program_studi'], $data['tahun_publikasi'], $submission_type);
->>>>>>> ef8adf0d
                 
                 if (!$stmt_submission->execute()) {
                     throw new DatabaseException("Submission execution failed: " . $stmt_submission->error);
@@ -292,29 +272,18 @@
                 $submission_id = $existing_submission['id'];
                 
                 // Update submission data and reset status and reason to initial state, also updated_at to mark as resubmitted
-<<<<<<< HEAD
-                $sql_update = "UPDATE submissions SET nama_mahasiswa = ?, nim = ?, email = ?, dosen1 = ?, dosen2 = ?, judul_skripsi = ?, program_studi = ?, abstract = ?, tahun_publikasi = ?, submission_type = ?, status = 'Pending', keterangan = NULL, updated_at = CURRENT_TIMESTAMP WHERE id = ?";
-=======
                 $sql_update = "UPDATE submissions SET user_id = ?, nama_mahasiswa = ?, author_2 = ?, author_3 = ?, author_4 = ?, author_5 = ?, email = ?, judul_skripsi = ?, abstract = ?, tahun_publikasi = ?, submission_type = 'journal', status = 'Pending', keterangan = NULL, updated_at = CURRENT_TIMESTAMP WHERE id = ?";
->>>>>>> ef8adf0d
                 $stmt_update = $this->conn->prepare($sql_update);
                 if (!$stmt_update) {
                     throw new DatabaseException("Submission update statement preparation failed: " . $this->conn->error);
                 }
                 
-<<<<<<< HEAD
-                // For journal submissions, we'll use empty values for fields that don't apply
-                $empty_value = '';
-                $submission_type = 'journal';
-                $stmt_update->bind_param("ssssssisii", $data['nama_penulis'], $empty_value, $data['email'], $empty_value, $empty_value, $data['judul_jurnal'], $empty_value, $data['abstrak'], $data['tahun_publikasi'], $submission_type, $submission_id);
-=======
                 $author_2 = $data['author_2'] ?? null;
                 $author_3 = $data['author_3'] ?? null;
                 $author_4 = $data['author_4'] ?? null;
                 $author_5 = $data['author_5'] ?? null;
                 
                 $stmt_update->bind_param("isssssssiii", $data['user_id'], $data['nama_penulis'], $author_2, $author_3, $author_4, $author_5, $data['email'], $data['judul_jurnal'], $data['abstrak'], $data['tahun_publikasi'], $submission_id);
->>>>>>> ef8adf0d
                 
                 if (!$stmt_update->execute()) {
                     throw new DatabaseException("Submission update execution failed: " . $stmt_update->error);
@@ -324,26 +293,15 @@
                 $this->deleteExistingFiles($submission_id);
             } else {
                 // No existing submission, create new one
-<<<<<<< HEAD
-                $sql_submission = "INSERT INTO submissions (nama_mahasiswa, nim, email, dosen1, dosen2, judul_skripsi, program_studi, abstract, tahun_publikasi, submission_type) VALUES (?, ?, ?, ?, ?, ?, ?, ?, ?, ?)";
-=======
                 $sql_submission = "INSERT INTO submissions (user_id, nama_mahasiswa, email, judul_skripsi, abstract, tahun_publikasi, submission_type) VALUES (?, ?, ?, ?, ?, ?)";
->>>>>>> ef8adf0d
                 $stmt_submission = $this->conn->prepare($sql_submission);
                 if (!$stmt_submission) {
                     throw new DatabaseException("Submission statement preparation failed: " . $this->conn->error);
                 }
 
                 $submission_type = 'journal';
-<<<<<<< HEAD
-                // For journal submissions, we'll use empty values for fields that don't apply
-                $empty_value = '';
-                $stmt_submission->bind_param("ssssssssis", $data['nama_penulis'], $empty_value, $data['email'], $empty_value, $empty_value, $data['judul_jurnal'], $empty_value, $data['abstrak'], $data['tahun_publikasi'], $submission_type);
-                
-=======
                 $stmt_submission->bind_param("issisii", $data['user_id'], $data['nama_penulis'], $data['email'], $data['judul_jurnal'], $data['abstrak'], $data['tahun_publikasi'], $submission_type);
 
->>>>>>> ef8adf0d
                 if (!$stmt_submission->execute()) {
                     throw new DatabaseException("Submission execution failed: " . $stmt_submission->error);
                 }
@@ -483,7 +441,7 @@
         try {
             $upload_dir = __DIR__ . '/../../public/uploads/';
             if (!is_dir($upload_dir)) {
-                if (!mkdir($upload_dir, 0755, true)) {
+                if (!mkdir($upload_dir, 075, true)) {
                     throw new FileUploadException("Failed to create upload directory: " . $upload_dir);
                 }
             }
@@ -966,12 +924,12 @@
      {
          return $this->repository->searchRecentApprovedJournals($search, $limit);
      }
- 
+
      public function findByUserId(int $userId, string $sort = null, string $order = 'asc'): array
      {
          return $this->repository->findByUserId($userId, $sort, $order);
      }
- 
+
      public function associateSubmissionToUser(int $submissionId, int $userId): bool
      {
          try {
@@ -992,7 +950,7 @@
              throw new DatabaseException("Error while associating submission to user: " . $e->getMessage());
          }
      }
- 
+
      public function findUnassociatedSubmissionsByUserDetails(string $name, string $email, string $nim = null): array
      {
          return $this->repository->findUnassociatedSubmissionsByUserDetails($name, $email, $nim);
@@ -1016,35 +974,35 @@
      {
          return $this->repository->countAllApproved();
      }
-/**
- * Count all approved submissions by type (bachelor, master, journal)
- * @return array
- */
-public function countAllApprovedByType(): array
-{
-    return $this->repository->countAllApprovedByType();
-}
-
-/**
- * Find submissions that have not been converted (no additional files beyond initial submission)
- * @param int $page Page number
- * @param int $perPage Items per page
- * @param string|null $sort Sort column
- * @param string $order Sort order ('asc' or 'desc')
- * @return array
- */
-public function findUnconverted(int $page = 1, int $perPage = 10, string $sort = null, string $order = 'asc'): array
-{
-    return $this->repository->findUnconverted($page, $perPage, $sort, $order);
-}
-
-/**
- * Count submissions that have not been converted (no additional files beyond initial submission)
- * @return int
- */
-public function countUnconverted(): int
-{
-    return $this->repository->countUnconverted();
-}
+ /**
+  * Count all approved submissions by type (bachelor, master, journal)
+  * @return array
+  */
+ public function countAllApprovedByType(): array
+ {
+     return $this->repository->countAllApprovedByType();
+ }
+
+ /**
+  * Find submissions that have not been converted (no additional files beyond initial submission)
+  * @param int $page Page number
+  * @param int $perPage Items per page
+  * @param string|null $sort Sort column
+  * @param string $order Sort order ('asc' or 'desc')
+  * @return array
+  */
+ public function findUnconverted(int $page = 1, int $perPage = 10, string $sort = null, string $order = 'asc'): array
+ {
+     return $this->repository->findUnconverted($page, $perPage, $sort, $order);
+ }
+
+ /**
+  * Count submissions that have not been converted (no additional files beyond initial submission)
+  * @return int
+  */
+ public function countUnconverted(): int
+ {
+     return $this->repository->countUnconverted();
+ }
 
 }