--- conflicted
+++ resolved
@@ -718,7 +718,6 @@
                 $totalPages = ceil($totalSubmissions / $perPage);
                 $offset = ($page - 1) * $perPage;
                 $submissions = array_slice($skripsiSubmissions, $offset, $perPage);
-<<<<<<< HEAD
             }
 
             // --- Tambahan: Ambil last update otomatis ---
@@ -729,18 +728,6 @@
                 }
             }
 
-=======
-            }
-
-            // --- Tambahan: Ambil last update otomatis ---
-            $lastUpload = null;
-            foreach ($skripsiSubmissions as $submission) {
-                if ($lastUpload === null || strtotime($submission['updated_at']) > strtotime($lastUpload)) {
-                    $lastUpload = $submission['updated_at'];
-                }
-            }
-
->>>>>>> ef8adf0d
             // Format: "Oktober 2025"
             $formattedLastUpload = $lastUpload ? date('F Y', strtotime($lastUpload)) : '-';
             
@@ -828,7 +815,6 @@
                 $totalPages = ceil($totalSubmissions / $perPage);
                 $offset = ($page - 1) * $perPage;
                 $submissions = array_slice($tesisSubmissions, $offset, $perPage);
-<<<<<<< HEAD
             }
 
             // --- Tambahan: Ambil last update otomatis ---
@@ -843,22 +829,6 @@
             $formattedLastUpload = $lastUpload ? date('F Y', strtotime($lastUpload)) : '-';
 
             
-=======
-            }
-
-            // --- Tambahan: Ambil last update otomatis ---
-            $lastUpload = null;
-            foreach ($tesisSubmissions as $submission) {
-                if ($lastUpload === null || strtotime($submission['updated_at']) > strtotime($lastUpload)) {
-                    $lastUpload = $submission['updated_at'];
-                }
-            }
-
-            // Format: "Oktober 2025"
-            $formattedLastUpload = $lastUpload ? date('F Y', strtotime($lastUpload)) : '-';
-
-
->>>>>>> ef8adf0d
             $this->render('repository_tesis', [
                 'submissions' => $submissions,
                 'totalSubmissions' => $totalSubmissions,
